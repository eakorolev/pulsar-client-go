// Copyright 2018 Comcast Cable Communications Management, LLC
// Licensed under the Apache License, Version 2.0 (the "License");
// you may not use this file except in compliance with the License.
// You may obtain a copy of the License at
//
// http://www.apache.org/licenses/LICENSE-2.0
//
// Unless required by applicable law or agreed to in writing, software
// distributed under the License is distributed on an "AS IS" BASIS,
// WITHOUT WARRANTIES OR CONDITIONS OF ANY KIND, either express or implied.
// See the License for the specific language governing permissions and
// limitations under the License.

package manage

import (
	"context"
	"errors"
	"fmt"
<<<<<<< HEAD
	"strings"
=======
>>>>>>> 0850e2ff
	"sync"
	"time"

	"github.com/wolfstudy/pulsar-client-go/core/msg"
	"github.com/wolfstudy/pulsar-client-go/core/sub"
	"github.com/wolfstudy/pulsar-client-go/pkg/log"
	"github.com/wolfstudy/pulsar-client-go/utils"
)

// SubscriptionMode represents Pulsar's three subscription models
type SubscriptionMode int

const (
	// SubscriptionModeExclusive , only one consumer can be bound to a subscription.
	// If more than one consumer attempts to subscribe to the topic in the same way,
	// the consumer will receive an error.
	SubscriptionModeExclusive SubscriptionMode = iota + 1 // 1
	// SubscriptionModeShard In shared or round robin mode,
	// multiple consumers can be bound to the same subscription.
	// Messages are distributed to different consumers via the round robin polling mechanism,
	// and each message is only distributed to one consumer.
	// When the consumer disconnects, all messages sent to him
	// but not confirmed will be rescheduled and distributed to other surviving consumers.
	SubscriptionModeShard  // 2

	// SubscriptionModeFailover multiple consumers can be bound to the same subscription.
	// Consumers will be sorted in lexicographic order,
	// and the first consumer is initialized to the only consumer who accepts the message.
	// This consumer is called the master consumer.
	// When the master consumer is disconnected,
	// all messages (unconfirmed and subsequently entered) will be distributed to the next consumer in the queue.
	SubscriptionModeFailover  // 3

	SubscriptionModeKeyShared  //4
)

// ErrorInvalidSubMode When SubscriptionMode is not one of SubscriptionModeExclusive, SubscriptionModeShard, SubscriptionModeFailover
var ErrorInvalidSubMode = errors.New("invalid subscription mode")

// ConsumerConfig is used to configure a ManagedConsumer.
type ConsumerConfig struct {
	ClientConfig

	Topic     string
	Name      string           // subscription name
	SubMode   SubscriptionMode // SubscriptionMode
	Earliest  bool             // if true, subscription cursor set to beginning
	QueueSize int              // number of messages to buffer before dropping messages

	NewConsumerTimeout    time.Duration // maximum duration to create Consumer, including topic lookup
	InitialReconnectDelay time.Duration // how long to initially wait to reconnect Producer
	MaxReconnectDelay     time.Duration // maximum time to wait to attempt to reconnect Producer

	AckTimeoutMillis time.Duration
}

// SetDefaults returns a modified config with appropriate zero values set to defaults.
func (m ConsumerConfig) SetDefaults() ConsumerConfig {
	if m.NewConsumerTimeout <= 0 {
		m.NewConsumerTimeout = 5 * time.Second
	}
	if m.InitialReconnectDelay <= 0 {
		m.InitialReconnectDelay = 1 * time.Second
	}
	if m.MaxReconnectDelay <= 0 {
		m.MaxReconnectDelay = 5 * time.Minute
	}
	// unbuffered queue not allowed
	if m.QueueSize <= 0 {
		m.QueueSize = 128
	}

	return m
}

// NewManagedConsumer returns an initialized ManagedConsumer. It will create and recreate
// a Consumer for the given discovery address and topic on a background goroutine.
func NewManagedConsumer(cp *ClientPool, cfg ConsumerConfig) *ManagedConsumer {
	cfg = cfg.SetDefaults()

	m := &ManagedConsumer{
		clientPool: cp,
		cfg:        cfg,
		asyncErrs:  utils.AsyncErrors(cfg.Errs),
		queue:      make(chan msg.Message, cfg.QueueSize),
		waitc:      make(chan struct{}),
	}
	if cfg.SubMode == SubscriptionModeShard || cfg.SubMode == SubscriptionModeKeyShared {
<<<<<<< HEAD
		//TODO:end with `-partition-d%`
		if !strings.Contains(cfg.Topic, "-partition-") && cfg.AckTimeoutMillis != 0 {
			m.UnAckTracker = NewUnackedMessageTracker()
			m.UnAckTracker.consumer = m
			m.UnAckTracker.Start(int64(cfg.AckTimeoutMillis))
		}
=======
		m.UnAckTracker = NewUnackedMessageTracker()
		m.UnAckTracker.Start(int64(cfg.AckTimeoutMillis))
>>>>>>> 0850e2ff
	}

	go m.manage()

	return m
}

// NewManagedConsumer returns an initialized ManagedConsumer. It will create and recreate
// a Consumer for the given discovery address and topic on a background goroutine.
func NewPartitionManagedConsumer(cp *ClientPool, cfg ConsumerConfig) (*ManagedPartitionConsumer, error) {
	cfg = cfg.SetDefaults()
	ctx := context.Background()

	mpc := &ManagedPartitionConsumer{
		clientPool: cp,
		cfg:        cfg,
		asyncErrs:  utils.AsyncErrors(cfg.Errs),
		queue:      make(chan msg.Message, cfg.QueueSize),
		waitc:      make(chan struct{}),
		MConsumer:  make([]*ManagedConsumer, 0),
	}

	if cfg.SubMode == SubscriptionModeShard || cfg.SubMode == SubscriptionModeKeyShared {
		if cfg.AckTimeoutMillis != 0 {
			mpc.UnAckTracker = NewUnackedMessageTracker()
			mpc.UnAckTracker.partitionConsumer = mpc
			mpc.UnAckTracker.Start(int64(cfg.AckTimeoutMillis))
		}
	}

	manageClient := cp.Get(cfg.ClientConfig)

	client, err := manageClient.Get(ctx)
	if err != nil {
		log.Errorf("create client error:%s", err.Error())
		return nil, err
	}

	res, err := client.Discoverer.PartitionedMetadata(ctx, cfg.Topic)
	if err != nil {
		log.Errorf("get partition metadata error:%s", err.Error())
		return nil, err
	}
	numPartitions := res.GetPartitions()
	topicName := cfg.Topic
	for i := 0; uint32(i) < numPartitions; i++ {
		cfg.Topic = fmt.Sprintf("%s-partition-%d", topicName, i)
		mpc.MConsumer = append(mpc.MConsumer, NewManagedConsumer(cp, cfg))
	}

	go mpc.getMessageFromSubConsumer(ctx)

	return mpc, nil
}

func (mpc *ManagedPartitionConsumer) getMessageFromSubConsumer(ctx context.Context) chan msg.Message {
	for i := 0; i < len(mpc.MConsumer); i++ {
		go func(index int) {
			log.Infof("receive message form index:%d", index)
			err := mpc.MConsumer[index].ReceiveAsync(ctx, mpc.queue)
			if err != nil {
				log.Errorf("receive message error:%s", err.Error())
				return
			}
		}(i)
	}
	return mpc.queue

}

type ManagedPartitionConsumer struct {
	clientPool *ClientPool
	cfg        ConsumerConfig
	asyncErrs  utils.AsyncErrors

	queue chan msg.Message

	mu           sync.RWMutex // protects following
	waitc        chan struct{}
	MConsumer    []*ManagedConsumer
	UnAckTracker *UnackedMessageTracker
}

// NewManagedConsumer returns an initialized ManagedConsumer. It will create and recreate
// a Consumer for the given discovery address and topic on a background goroutine.
func NewPartitionManagedConsumer(cp *ClientPool, cfg ConsumerConfig) (*ManagedPartitionConsumer, error) {
	cfg = cfg.SetDefaults()
	ctx := context.Background()

	mpc := ManagedPartitionConsumer{
		clientPool: cp,
		cfg:        cfg,
		asyncErrs:  utils.AsyncErrors(cfg.Errs),
		queue:      make(chan msg.Message, cfg.QueueSize),
		waitc:      make(chan struct{}),
		MConsumer:  make([]*ManagedConsumer, 0),
	}

	if cfg.SubMode == SubscriptionModeShard || cfg.SubMode == SubscriptionModeKeyShared {
		mpc.UnAckTracker = NewUnackedMessageTracker()
		mpc.UnAckTracker.Start(int64(cfg.AckTimeoutMillis))
	}

	manageClient := cp.Get(cfg.ClientConfig)

	client, err := manageClient.Get(ctx)
	if err != nil {
		log.Errorf("create client error:%s", err.Error())
		return nil, err
	}

	res, err := client.Discoverer.PartitionedMetadata(ctx, cfg.Topic)
	if err != nil {
		log.Errorf("get partition metadata error:%s", err.Error())
		return nil, err
	}
	numPartitions := res.GetPartitions()
	topicName := cfg.Topic
	for i := 0; uint32(i) < numPartitions; i++ {
		cfg.Topic = fmt.Sprintf("%s-partition-%d", topicName, i)
		mpc.MConsumer = append(mpc.MConsumer, NewManagedConsumer(cp, cfg))
	}

	go mpc.getMessageFromSubConsumer(ctx)

	return &mpc, nil
}

func (mpc *ManagedPartitionConsumer) getMessageFromSubConsumer(ctx context.Context) chan msg.Message {
	for i := 0; i < len(mpc.MConsumer); i++ {
		go func(index int) {
			log.Infof("receive message form index:%d", index)
			err := mpc.MConsumer[index].ReceiveAsync(ctx, mpc.queue)
			if err != nil {
				log.Errorf("receive message error:%s", err.Error())
				return
			}
		}(i)
	}
	return mpc.queue

}

type ManagedPartitionConsumer struct {
	clientPool *ClientPool
	cfg        ConsumerConfig
	asyncErrs  utils.AsyncErrors

	queue chan msg.Message

	mu           sync.RWMutex // protects following
	waitc        chan struct{}
	MConsumer    []*ManagedConsumer
	UnAckTracker *UnackedMessageTracker
}

// ManagedConsumer wraps a Consumer with reconnect logic.
type ManagedConsumer struct {
	clientPool *ClientPool
	cfg        ConsumerConfig
	asyncErrs  utils.AsyncErrors

	queue chan msg.Message

<<<<<<< HEAD
	mu           sync.RWMutex  // protects following
	consumer     *sub.Consumer // either consumer is nil and wait isn't or vice versa
	waitc        chan struct{} // if consumer is nil, this will unblock when it's been re-set
=======
	mu           sync.RWMutex          // protects following
	consumer     *sub.Consumer // either consumer is nil and wait isn't or vice versa
	waitc        chan struct{}         // if consumer is nil, this will unblock when it's been re-set
>>>>>>> 0850e2ff
	UnAckTracker *UnackedMessageTracker
}

func (mpc *ManagedPartitionConsumer) Receive(ctx context.Context) (msg.Message, error) {
	for {
		select {
		case tmpMsg, ok := <-mpc.queue:
			if ok {
				if mpc.UnAckTracker != nil {
<<<<<<< HEAD

					log.Debugf("receive add untrack: key: %s", tmpMsg.Meta.GetPartitionKey(), string(tmpMsg.Payload))
=======
>>>>>>> 0850e2ff
					mpc.UnAckTracker.Add(tmpMsg.Msg.GetMessageId())
				}
				return tmpMsg, nil
			}

		case <-ctx.Done():
			return msg.Message{}, ctx.Err()
<<<<<<< HEAD
=======

			//case <-consumer.Closed():
			//	return msg.Message{}, errors.New("consumer closed")
			//
			//case <-consumer.ConnClosed():
			//	return msg.Message{}, errors.New("consumer connection closed")
>>>>>>> 0850e2ff
		}
	}
}

// Ack acquires a consumer and Sends an ACK message for the given message.
func (mpc *ManagedPartitionConsumer) Ack(ctx context.Context, msg msg.Message) error {
<<<<<<< HEAD
	if mpc.UnAckTracker != nil {
		log.Debugf("ack remove untrack: key: %s", msg.Meta.GetPartitionKey(), string(msg.Payload))
		mpc.UnAckTracker.Remove(msg.Msg.GetMessageId())
	}
=======
>>>>>>> 0850e2ff
	return mpc.MConsumer[msg.Msg.GetMessageId().GetPartition()].Ack(ctx, msg)
}

// Ack acquires a consumer and Sends an ACK message for the given message.
func (m *ManagedConsumer) Ack(ctx context.Context, msg msg.Message) error {
	for {
		m.mu.RLock()
		consumer := m.consumer
		wait := m.waitc
		m.mu.RUnlock()

		if consumer == nil {
			select {
			case <-wait:
				// a new consumer was established.
				// Re-enter read-lock to obtain it.
				continue
			case <-ctx.Done():
				return ctx.Err()
			}
		}
		if m.UnAckTracker != nil {
			m.UnAckTracker.Remove(msg.Msg.GetMessageId())
		}
		return consumer.Ack(msg)
	}
}

// Receive returns a single Message, if available.
// A reasonable context should be provided that will be used
// to wait for an incoming message if none are available.
func (m *ManagedConsumer) Receive(ctx context.Context) (msg.Message, error) {
	for {
		m.mu.RLock()
		consumer := m.consumer
		wait := m.waitc
		m.mu.RUnlock()

		if consumer == nil {
			select {
			case <-wait:
				// a new consumer was established.
				// Re-enter read-lock to obtain it.
				continue
			case <-ctx.Done():
				return msg.Message{}, ctx.Err()
			}
		}

		// TODO: determine when, if ever, to call
		// consumer.RedeliverOverflow

		if err := consumer.Flow(1); err != nil {
			return msg.Message{}, err
		}

		select {
		case tmpMsg, ok := <-m.queue:
			if ok {
				if m.UnAckTracker != nil {
					m.UnAckTracker.Add(tmpMsg.Msg.GetMessageId())
				}
				return tmpMsg, nil
			}

		case <-ctx.Done():
			return msg.Message{}, ctx.Err()

		case <-consumer.Closed():
			return msg.Message{}, errors.New("consumer closed")

		case <-consumer.ConnClosed():
			return msg.Message{}, errors.New("consumer connection closed")
		}

	}
}

// ReceiveAsync blocks until the context is done. It continuously reads messages from the
// consumer and Sends them to the provided channel. It manages flow control internally based
// on the queue size.
func (m *ManagedConsumer) ReceiveAsync(ctx context.Context, msgs chan<- msg.Message) error {
	// Send flow request after 1/2 of the queue
	// has been consumed
	highwater := uint32(cap(m.queue)) / 2

	drain := func() {
		for {
			select {
			case tmpMsg := <-m.queue:
				msgs <- tmpMsg
			default:
				return
			}
		}
	}

CONSUMER:
	for {
		// ensure that the message queue is empty
		drain()

		// gain lock on consumer
		m.mu.RLock()
		consumer := m.consumer
		wait := m.waitc
		m.mu.RUnlock()

		if consumer == nil {
			select {
			case <-wait:
				// a new consumer was established.
				// Re-enter read-lock to obtain it.
				continue
			case <-ctx.Done():
				return ctx.Err()
			}
		}

		// TODO: determine when, if ever, to call
		// consumer.RedeliverOverflow

		// request half the buffer's capacity
		if err := consumer.Flow(highwater); err != nil {
			m.asyncErrs.Send(err)
			continue CONSUMER
		}

		var receivedSinceFlow uint32

		for {
			select {
			case tmpMsg := <-m.queue:
				msgs <- tmpMsg

				if m.UnAckTracker != nil {
					m.UnAckTracker.Add(tmpMsg.Msg.GetMessageId())
				}

				if receivedSinceFlow++; receivedSinceFlow >= highwater {
					if err := consumer.Flow(receivedSinceFlow); err != nil {
						m.asyncErrs.Send(err)
						continue CONSUMER
					}
					receivedSinceFlow = 0
				}
				continue

			case <-ctx.Done():
				return ctx.Err()

			case <-consumer.Closed():
				m.asyncErrs.Send(errors.New("consumer closed"))
				continue CONSUMER

			case <-consumer.ConnClosed():
				m.asyncErrs.Send(errors.New("consumer connection closed"))
				continue CONSUMER
			}
		}
	}
}

// set unblocks the "wait" channel (if not nil),
// and sets the consumer under lock.
func (m *ManagedConsumer) set(c *sub.Consumer) {
	m.mu.Lock()

	m.consumer = c

	if m.waitc != nil {
		close(m.waitc)
		m.waitc = nil
	}

	m.mu.Unlock()
}

// unset creates the "wait" channel (if nil),
// and sets the consumer to nil under lock.
func (m *ManagedConsumer) unset() {
	m.mu.Lock()

	if m.waitc == nil {
		// allow unset() to be called
		// multiple times by only creating
		// wait chan if its nil
		m.waitc = make(chan struct{})
	}
	m.consumer = nil

	m.mu.Unlock()
}

// newConsumer attempts to create a Consumer.
func (m *ManagedConsumer) newConsumer(ctx context.Context) (*sub.Consumer, error) {
	mc, err := m.clientPool.ForTopic(ctx, m.cfg.ClientConfig, m.cfg.Topic)
	if err != nil {
		return nil, err
	}

	client, err := mc.Get(ctx)
	if err != nil {
		return nil, err
	}

	// Create the topic consumer. A non-blank consumer name is required.

	switch m.cfg.SubMode {
	case SubscriptionModeExclusive:
		return client.NewExclusiveConsumer(ctx, m.cfg.Topic, m.cfg.Name, m.cfg.Earliest, m.queue)
	case SubscriptionModeFailover:
		return client.NewFailoverConsumer(ctx, m.cfg.Topic, m.cfg.Name, m.queue)
	case SubscriptionModeShard:
		if m.cfg.AckTimeoutMillis != 0 {
			return client.NewConsumerWithCfg(ctx, m.cfg, m.queue)
		}
		return client.NewSharedConsumer(ctx, m.cfg.Topic, m.cfg.Name, m.queue)
	case SubscriptionModeKeyShared:
		return client.NewConsumerWithCfg(ctx, m.cfg, m.queue)
	default:
		return nil, ErrorInvalidSubMode
	}
}

// reconnect blocks while a new Consumer is created.
func (m *ManagedConsumer) reconnect(initial bool) *sub.Consumer {
	retryDelay := m.cfg.InitialReconnectDelay

	for attempt := 1; ; attempt++ {
		if initial {
			initial = false
		} else {
			<-time.After(retryDelay)
			if retryDelay < m.cfg.MaxReconnectDelay {
				// double retry delay until we reach the max
				if retryDelay *= 2; retryDelay > m.cfg.MaxReconnectDelay {
					retryDelay = m.cfg.MaxReconnectDelay
				}
			}
		}

		ctx, cancel := context.WithTimeout(context.Background(), m.cfg.NewConsumerTimeout)
		newConsumer, err := m.newConsumer(ctx)
		cancel()
		if err != nil {
			m.asyncErrs.Send(err)
			continue
		}

		return newConsumer
	}
}

// manage Monitors the Consumer for conditions
// that require it to be recreated.
func (m *ManagedConsumer) manage() {
	defer m.unset()

	consumer := m.reconnect(true)
	m.set(consumer)

	for {
		select {
		case <-consumer.ReachedEndOfTopic():
			// TODO: What to do here? For now, reconnect
			// reconnect

		case <-consumer.Closed():
			// reconnect

		case <-consumer.ConnClosed():
			// reconnect

		}

		m.unset()
		consumer = m.reconnect(false)
		m.set(consumer)
	}
}

// RedeliverUnacknowledged sends of REDELIVER_UNACKNOWLEDGED_MESSAGES request
// for all messages that have not been acked.
func (m *ManagedConsumer) RedeliverUnacknowledged(ctx context.Context) error {
	for {
		m.mu.RLock()
		consumer := m.consumer
		wait := m.waitc
		m.mu.RUnlock()

		if consumer == nil {
			select {
			case <-wait:
				// a new consumer was established.
				// Re-enter read-lock to obtain it.
				continue
			case <-ctx.Done():
				return ctx.Err()
			}
		}
		if m.UnAckTracker != nil {
			m.UnAckTracker.clear()
		}
		return consumer.RedeliverUnacknowledged(ctx)
	}
}

// RedeliverOverflow sends of REDELIVER_UNACKNOWLEDGED_MESSAGES request
// for all messages that were dropped because of full message buffer. Note that
// for all subscription types other than `shared`, _all_ unacknowledged messages
// will be redelivered.
// https://github.com/apache/incubator-pulsar/issues/2003
func (m *ManagedConsumer) RedeliverOverflow(ctx context.Context) (int, error) {
	for {
		m.mu.RLock()
		consumer := m.consumer
		wait := m.waitc
		m.mu.RUnlock()

		if consumer == nil {
			select {
			case <-wait:
				// a new consumer was established.
				// Re-enter read-lock to obtain it.
				continue
			case <-ctx.Done():
				return -1, ctx.Err()
			}
		}
		return consumer.RedeliverOverflow(ctx)
	}
}

// Unsubscribe the consumer from its topic.
func (m *ManagedConsumer) Unsubscribe(ctx context.Context) error {
	for {
		m.mu.RLock()
		consumer := m.consumer
		wait := m.waitc
		m.mu.RUnlock()

		if consumer == nil {
			select {
			case <-wait:
				// a new consumer was established.
				// Re-enter read-lock to obtain it.
				continue
			case <-ctx.Done():
				return ctx.Err()
			}
		}
		if m.UnAckTracker != nil {
			m.UnAckTracker.Stop()
		}
		return consumer.Unsubscribe(ctx)
	}
}

// Monitor a scoped deferrable lock
func (m *ManagedConsumer) Monitor() func() {
	m.mu.Lock()
	return m.mu.Unlock
}

// Close consumer
func (m *ManagedConsumer) Close(ctx context.Context) error {
	defer m.Monitor()()
	if m.UnAckTracker != nil {
		m.UnAckTracker.Stop()
	}
	return m.consumer.Close(ctx)
}<|MERGE_RESOLUTION|>--- conflicted
+++ resolved
@@ -17,10 +17,8 @@
 	"context"
 	"errors"
 	"fmt"
-<<<<<<< HEAD
 	"strings"
-=======
->>>>>>> 0850e2ff
+
 	"sync"
 	"time"
 
@@ -109,17 +107,12 @@
 		waitc:      make(chan struct{}),
 	}
 	if cfg.SubMode == SubscriptionModeShard || cfg.SubMode == SubscriptionModeKeyShared {
-<<<<<<< HEAD
 		//TODO:end with `-partition-d%`
 		if !strings.Contains(cfg.Topic, "-partition-") && cfg.AckTimeoutMillis != 0 {
 			m.UnAckTracker = NewUnackedMessageTracker()
 			m.UnAckTracker.consumer = m
 			m.UnAckTracker.Start(int64(cfg.AckTimeoutMillis))
 		}
-=======
-		m.UnAckTracker = NewUnackedMessageTracker()
-		m.UnAckTracker.Start(int64(cfg.AckTimeoutMillis))
->>>>>>> 0850e2ff
 	}
 
 	go m.manage()
@@ -284,15 +277,9 @@
 
 	queue chan msg.Message
 
-<<<<<<< HEAD
 	mu           sync.RWMutex  // protects following
 	consumer     *sub.Consumer // either consumer is nil and wait isn't or vice versa
 	waitc        chan struct{} // if consumer is nil, this will unblock when it's been re-set
-=======
-	mu           sync.RWMutex          // protects following
-	consumer     *sub.Consumer // either consumer is nil and wait isn't or vice versa
-	waitc        chan struct{}         // if consumer is nil, this will unblock when it's been re-set
->>>>>>> 0850e2ff
 	UnAckTracker *UnackedMessageTracker
 }
 
@@ -302,11 +289,7 @@
 		case tmpMsg, ok := <-mpc.queue:
 			if ok {
 				if mpc.UnAckTracker != nil {
-<<<<<<< HEAD
-
 					log.Debugf("receive add untrack: key: %s", tmpMsg.Meta.GetPartitionKey(), string(tmpMsg.Payload))
-=======
->>>>>>> 0850e2ff
 					mpc.UnAckTracker.Add(tmpMsg.Msg.GetMessageId())
 				}
 				return tmpMsg, nil
@@ -314,28 +297,18 @@
 
 		case <-ctx.Done():
 			return msg.Message{}, ctx.Err()
-<<<<<<< HEAD
-=======
-
-			//case <-consumer.Closed():
-			//	return msg.Message{}, errors.New("consumer closed")
-			//
-			//case <-consumer.ConnClosed():
-			//	return msg.Message{}, errors.New("consumer connection closed")
->>>>>>> 0850e2ff
 		}
 	}
 }
 
 // Ack acquires a consumer and Sends an ACK message for the given message.
 func (mpc *ManagedPartitionConsumer) Ack(ctx context.Context, msg msg.Message) error {
-<<<<<<< HEAD
+
 	if mpc.UnAckTracker != nil {
 		log.Debugf("ack remove untrack: key: %s", msg.Meta.GetPartitionKey(), string(msg.Payload))
 		mpc.UnAckTracker.Remove(msg.Msg.GetMessageId())
 	}
-=======
->>>>>>> 0850e2ff
+
 	return mpc.MConsumer[msg.Msg.GetMessageId().GetPartition()].Ack(ctx, msg)
 }
 
