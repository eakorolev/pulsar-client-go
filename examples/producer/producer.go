/**
 * Licensed to the Apache Software Foundation (ASF) under one
 * or more contributor license agreements.  See the NOTICE file
 * distributed with this work for additional information
 * regarding copyright ownership.  The ASF licenses this file
 * to you under the Apache License, Version 2.0 (the
 * "License"); you may not use this file except in compliance
 * with the License.  You may obtain a copy of the License at
 *
 *   http://www.apache.org/licenses/LICENSE-2.0
 *
 * Unless required by applicable law or agreed to in writing,
 * software distributed under the License is distributed on an
 * "AS IS" BASIS, WITHOUT WARRANTIES OR CONDITIONS OF ANY
 * KIND, either express or implied.  See the License for the
 * specific language governing permissions and limitations
 * under the License.
 */

package main

import (
	"context"
	"fmt"
	"log"
	"time"

	"github.com/wolfstudy/pulsar-client-go/core/manage"
	"github.com/wolfstudy/pulsar-client-go/core/pub"
)

var clientPool = manage.NewClientPool()

func main() {
	ctx := context.Background()
	producerConf := manage.ProducerConfig{
		ClientConfig: manage.ClientConfig{
			Addr: "localhost:6650",
		},
<<<<<<< HEAD
		Topic:              "multi-topic-9",
=======
		Topic:              "multi-topic-8",
>>>>>>> 0850e2ff
		Router:             pub.RoundRobinDistribution,
		NewProducerTimeout: time.Second * 5,
	}

	//mp := manage.NewManagedProducer(clientPool, producerConf)

	mp, err := manage.NewManagedPartitionProducer(clientPool, producerConf)
	if err != nil {
		log.Fatal(err)
	}

<<<<<<< HEAD
	for i := 0; i < 10; i++ {
=======
	for i := 0; i < 200; i++ {
>>>>>>> 0850e2ff
		payload := fmt.Sprintf("hello-%d", i)
		msgKey := fmt.Sprintf("key-%d", i%7)
		ss, err := mp.Send(ctx, []byte(payload), msgKey)
		if err != nil {
			log.Fatal(err)
		}
		fmt.Println(ss.GetMessageId())
	}
}<|MERGE_RESOLUTION|>--- conflicted
+++ resolved
@@ -37,11 +37,9 @@
 		ClientConfig: manage.ClientConfig{
 			Addr: "localhost:6650",
 		},
-<<<<<<< HEAD
+
 		Topic:              "multi-topic-9",
-=======
-		Topic:              "multi-topic-8",
->>>>>>> 0850e2ff
+
 		Router:             pub.RoundRobinDistribution,
 		NewProducerTimeout: time.Second * 5,
 	}
@@ -53,11 +51,8 @@
 		log.Fatal(err)
 	}
 
-<<<<<<< HEAD
-	for i := 0; i < 10; i++ {
-=======
+
 	for i := 0; i < 200; i++ {
->>>>>>> 0850e2ff
 		payload := fmt.Sprintf("hello-%d", i)
 		msgKey := fmt.Sprintf("key-%d", i%7)
 		ss, err := mp.Send(ctx, []byte(payload), msgKey)
