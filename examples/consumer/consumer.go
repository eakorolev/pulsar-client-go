--- conflicted
+++ resolved
@@ -37,13 +37,9 @@
 		ClientConfig: manage.ClientConfig{
 			Addr: "localhost:6650",
 		},
-<<<<<<< HEAD
+
 		Topic: "multi-topic-9",
 		Name:  "sub-2",
-=======
-		Topic:            "multi-topic-8",
-		Name:             "sub-1",
->>>>>>> 0850e2ff
 		SubMode:          manage.SubscriptionModeKeyShared,
 		//SubMode:          manage.SubscriptionModeShard,
 		AckTimeoutMillis: 1000 * 5,
@@ -63,10 +59,6 @@
 
 	//messages := make(chan msg.Message, 16)
 	go func() {
-<<<<<<< HEAD
-
-=======
->>>>>>> 0850e2ff
 		for {
 			msg, err := mp2.Receive(ctx)
 			if err != nil {
@@ -74,17 +66,11 @@
 			}
 
 			fmt.Printf("consumer2----> msg key is:%s  msg value is:%s\n", msg.Meta.GetPartitionKey(), string(msg.Payload))
-<<<<<<< HEAD
 			//err = mp2.Ack(ctx, msg)
 			//if err != nil {
 			//	log.Fatal(err)
 			//}
-=======
-			err = mp2.Ack(ctx, msg)
-			if err != nil {
-				log.Fatal(err)
-			}
->>>>>>> 0850e2ff
+
 		}
 	}()
 
@@ -96,20 +82,11 @@
 			}
 
 			fmt.Printf("consumer1----> msg key is:%s,  msg value is:%s\n", msg.Meta.GetPartitionKey(), string(msg.Payload))
-<<<<<<< HEAD
 			//err = mp.Ack(ctx, msg)
 			//
 			//if err != nil {
 			//	log.Fatal(err)
 			//}
-=======
-			err = mp.Ack(ctx, msg)
-
-
-			if err != nil {
-				log.Fatal(err)
-			}
->>>>>>> 0850e2ff
 		}
 	}()
 
